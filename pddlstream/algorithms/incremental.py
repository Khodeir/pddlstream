from pddlstream.algorithms.algorithm import parse_problem
from pddlstream.algorithms.common import add_facts, add_certified, SolutionStore, UNKNOWN_EVALUATION
from pddlstream.algorithms.constraints import PlanConstraints
from pddlstream.algorithms.downward import get_problem, task_from_domain_problem
from pddlstream.algorithms.instantiate_task import sas_from_pddl, instantiate_task, convert_instantiated
from pddlstream.algorithms.instantiation import Instantiator
from pddlstream.algorithms.search import abstrips_solve_from_task
from pddlstream.language.constants import is_plan, PDDLProblem
from pddlstream.language.conversion import obj_from_pddl_plan
from pddlstream.language.attachments import has_attachments, compile_fluents_as_attachments, solve_pyplanners
from pddlstream.language.statistics import load_stream_statistics, write_stream_statistics
from pddlstream.language.stream import DEBUG
from pddlstream.language.temporal import solve_tfd, SimplifiedDomain
from pddlstream.language.write_pddl import get_problem_pddl
from pddlstream.utils import INF, Verbose, str_from_object

UPDATE_STATISTICS = False

def process_instance(instantiator, evaluations, instance, verbose=False): #, **complexity_args):
    if instance.enumerated:
        return False
    new_results, new_facts = instance.next_results(verbose=verbose)
    #remove_blocked(evaluations, instance, new_results)
    for result in new_results:
        complexity = result.compute_complexity(evaluations)
        #complexity = instantiator.compute_complexity(instance)
        for evaluation in add_certified(evaluations, result):
            instantiator.add_atom(evaluation, complexity)
    fact_complexity = 0 # TODO: record the instance or treat as initial?
    for evaluation in add_facts(evaluations, new_facts, result=UNKNOWN_EVALUATION, complexity=fact_complexity):
        instantiator.add_atom(evaluation, fact_complexity)
    if not instance.enumerated:
        instantiator.push_instance(instance)
    return True

def solve_finite(evaluations, goal_exp, domain, unit_costs=False, debug=False, **search_args):
    if isinstance(domain, SimplifiedDomain):
        problem = get_problem_pddl(evaluations, goal_exp, domain.pddl)
        pddl_plan, cost = solve_tfd(domain.pddl, problem, debug=debug)
    else:
        problem = get_problem(evaluations, goal_exp, domain, unit_costs)
        task = task_from_domain_problem(domain, problem)
        if has_attachments(domain):
            with Verbose(debug):
                instantiated = instantiate_task(task)
            pddl_plan, cost = solve_pyplanners(instantiated, **search_args)
        else:
            sas_task = sas_from_pddl(task, debug=debug)
            pddl_plan, cost = abstrips_solve_from_task(sas_task, debug=debug, **search_args)
    plan = obj_from_pddl_plan(pddl_plan)
    return plan, cost

##################################################

def process_stream_queue(instantiator, store, complexity_limit, **kwargs):
    num_calls = 0
    while not store.is_terminated() and instantiator and (instantiator.min_complexity() <= complexity_limit):
        num_calls += process_instance(instantiator, store.evaluations, instantiator.pop_stream(), **kwargs)
    return num_calls

# def retrace_stream_plan(store, domain, goal_expression):
#     # TODO: retrace the stream plan used
#     if store.best_plan is None:
#         return None
#     assert not domain.axioms
#     from pddlstream.algorithms.downward import plan_preimage
#     print(goal_expression)
#     plan_preimage(store.best_plan, goal_expression)
#     raise NotImplementedError()

def solve_incremental(problem, constraints=PlanConstraints(),
                      unit_costs=False, success_cost=INF,
                      max_iterations=INF, max_time=INF,
                      start_complexity=0, complexity_step=1, max_complexity=INF,
                      verbose=False, **search_args):
    """
    Solves a PDDLStream problem by alternating between applying all possible streams and searching
    :param problem: a PDDLStream problem
    :param constraints: PlanConstraints on the set of legal solutions
    :param max_time: the maximum amount of time to apply streams
    :param max_iterations: the maximum amount of search iterations
    :param start_complexity: the stream complexity on the first iteration
    :param complexity_step: the increase in the complexity limit after each iteration
    :param max_complexity: the maximum stream complexity
    :param unit_costs: use unit action costs rather than numeric costs
    :param success_cost: an exclusive (strict) upper bound on plan cost to terminate
    :param verbose: if True, this prints the result of each stream application
    :param search_args: keyword args for the search subroutine
    :return: a tuple (plan, cost, evaluations) where plan is a sequence of actions
        (or None), cost is the cost of the plan, and evaluations is init but expanded
        using stream applications
    """
    # max_complexity = 0 => current
    # complexity_step = INF => exhaustive
    # success_cost = terminate_cost = decision_cost
    evaluations, goal_expression, domain, externals = parse_problem(
        problem, constraints=constraints, unit_costs=unit_costs)
    store = SolutionStore(evaluations, max_time, success_cost, verbose) # TODO: include other info here?
    if UPDATE_STATISTICS:
        load_stream_statistics(externals)
    static_externals = compile_fluents_as_attachments(domain, externals)
    num_iterations = num_calls = 0
    complexity_limit = start_complexity
    instantiator = Instantiator(static_externals, evaluations)
    num_calls += process_stream_queue(instantiator, store, complexity_limit, verbose=verbose)
    while not store.is_terminated() and (num_iterations <= max_iterations) and (complexity_limit <= max_complexity):
        num_iterations += 1
        print('Iteration: {} | Complexity: {} | Calls: {} | Evaluations: {} | Solved: {} | Cost: {} | Time: {:.3f}'.format(
            num_iterations, complexity_limit, num_calls, len(evaluations),
            store.has_solution(), store.best_cost, store.elapsed_time()))
        plan, cost = solve_finite(evaluations, goal_expression, domain,
                                  max_cost=min(store.best_cost, constraints.max_cost), **search_args)
        if is_plan(plan):
            store.add_plan(plan, cost)
        if not instantiator:
            break
        if complexity_step is None:
            # TODO: option to select the next k-smallest complexities
            complexity_limit = instantiator.min_complexity()
        else:
            complexity_limit += complexity_step
        num_calls += process_stream_queue(instantiator, store, complexity_limit, verbose=verbose)
    #retrace_stream_plan(store, domain, goal_expression)
    #print('Final queue size: {}'.format(len(instantiator)))

    summary = store.export_summary()
    summary.update({
        # TODO: integrate into store
        'iterations': num_iterations,
        'complexity': complexity_limit,
        # TODO: optimal, infeasible, etc...
    })
    print(str_from_object(summary)) # TODO: return the summary

    if UPDATE_STATISTICS:
        write_stream_statistics(externals, verbose)
    return store.extract_solution()

##################################################

<<<<<<< HEAD
def examine_instantiated(problem, constraints=PlanConstraints(), unit_costs=False, max_time=INF, verbose=False, **search_args):
    domain_pddl, constant_map, stream_pddl, _, init, goal = problem
    stream_map = DEBUG
    problem = PDDLProblem(domain_pddl, constant_map, stream_pddl, stream_map, init, goal)

    evaluations, goal_exp, domain, externals = parse_problem(
        problem, constraints=constraints, unit_costs=unit_costs)
    store = SolutionStore(evaluations, max_time, success_cost=INF, verbose=verbose)
    #externals = compile_fluents_as_attachments(domain, externals) #
    instantiator = Instantiator(externals, evaluations)
    process_stream_queue(instantiator, store, complexity_limit=INF, verbose=verbose)

    #plan, cost = solve_finite(evaluations, goal_exp, domain, max_cost=max_cost, **search_args)
    debug = False
    assert not isinstance(domain, SimplifiedDomain)
    problem = get_problem(evaluations, goal_exp, domain, unit_costs)
    task = task_from_domain_problem(domain, problem)
    with Verbose(debug):
        instantiated = instantiate_task(task)
        instantiated = convert_instantiated(instantiated)
    return instantiated

    #max_cost = min(store.best_cost, constraints.max_cost)
    # sas_task = sas_from_pddl(task, debug=debug)
    # pddl_plan, cost = abstrips_solve_from_task(sas_task, max_cost=max_cost, debug=debug, **search_args)
    # plan = obj_from_pddl_plan(pddl_plan)
    # if is_plan(plan):
    #     store.add_plan(plan, cost)
    # return store.extract_solution()
=======
def solve_immediate(problem, **kwargs):
    """
    Solves a PDDLStream problem by searching only
    INCOMPLETENESS WARNING: only use if no stream evaluations are necessarily (otherwise terminates early)
    :param problem: a PDDLStream problem
    :param kwargs: keyword args for solve_incremental
    :return: a tuple (plan, cost, evaluations) where plan is a sequence of actions
        (or None), cost is the cost of the plan, and evaluations is init but expanded
        using stream applications
    """
    return solve_incremental(problem, start_complexity=0, complexity_step=0, max_complexity=0, **kwargs)

def solve_exhaustive(problem, **kwargs):
    """
    Solves a PDDLStream problem by applying all possible streams and searching once
    INCOMPLETENESS WARNING: only use if a finite set of instantiable stream instances (otherwise infinite loop)
    :param problem: a PDDLStream problem
    :param kwargs: keyword args for solve_incremental
    :return: a tuple (plan, cost, evaluations) where plan is a sequence of actions
        (or None), cost is the cost of the plan, and evaluations is init but expanded
        using stream applications
    """
    return solve_incremental(problem, start_complexity=INF, complexity_step=INF, max_complexity=INF, **kwargs)
>>>>>>> 93302394
<|MERGE_RESOLUTION|>--- conflicted
+++ resolved
@@ -138,7 +138,32 @@
 
 ##################################################
 
-<<<<<<< HEAD
+def solve_immediate(problem, **kwargs):
+    """
+    Solves a PDDLStream problem by searching only
+    INCOMPLETENESS WARNING: only use if no stream evaluations are necessarily (otherwise terminates early)
+    :param problem: a PDDLStream problem
+    :param kwargs: keyword args for solve_incremental
+    :return: a tuple (plan, cost, evaluations) where plan is a sequence of actions
+        (or None), cost is the cost of the plan, and evaluations is init but expanded
+        using stream applications
+    """
+    return solve_incremental(problem, start_complexity=0, complexity_step=0, max_complexity=0, **kwargs)
+
+def solve_exhaustive(problem, **kwargs):
+    """
+    Solves a PDDLStream problem by applying all possible streams and searching once
+    INCOMPLETENESS WARNING: only use if a finite set of instantiable stream instances (otherwise infinite loop)
+    :param problem: a PDDLStream problem
+    :param kwargs: keyword args for solve_incremental
+    :return: a tuple (plan, cost, evaluations) where plan is a sequence of actions
+        (or None), cost is the cost of the plan, and evaluations is init but expanded
+        using stream applications
+    """
+    return solve_incremental(problem, start_complexity=INF, complexity_step=INF, max_complexity=INF, **kwargs)
+
+##################################################
+
 def examine_instantiated(problem, constraints=PlanConstraints(), unit_costs=False, max_time=INF, verbose=False, **search_args):
     domain_pddl, constant_map, stream_pddl, _, init, goal = problem
     stream_map = DEBUG
@@ -167,29 +192,4 @@
     # plan = obj_from_pddl_plan(pddl_plan)
     # if is_plan(plan):
     #     store.add_plan(plan, cost)
-    # return store.extract_solution()
-=======
-def solve_immediate(problem, **kwargs):
-    """
-    Solves a PDDLStream problem by searching only
-    INCOMPLETENESS WARNING: only use if no stream evaluations are necessarily (otherwise terminates early)
-    :param problem: a PDDLStream problem
-    :param kwargs: keyword args for solve_incremental
-    :return: a tuple (plan, cost, evaluations) where plan is a sequence of actions
-        (or None), cost is the cost of the plan, and evaluations is init but expanded
-        using stream applications
-    """
-    return solve_incremental(problem, start_complexity=0, complexity_step=0, max_complexity=0, **kwargs)
-
-def solve_exhaustive(problem, **kwargs):
-    """
-    Solves a PDDLStream problem by applying all possible streams and searching once
-    INCOMPLETENESS WARNING: only use if a finite set of instantiable stream instances (otherwise infinite loop)
-    :param problem: a PDDLStream problem
-    :param kwargs: keyword args for solve_incremental
-    :return: a tuple (plan, cost, evaluations) where plan is a sequence of actions
-        (or None), cost is the cost of the plan, and evaluations is init but expanded
-        using stream applications
-    """
-    return solve_incremental(problem, start_complexity=INF, complexity_step=INF, max_complexity=INF, **kwargs)
->>>>>>> 93302394
+    # return store.extract_solution()