import time
from collections import namedtuple, Sized
from heapq import heappush, heappop

from pddlstream.algorithms.algorithm import add_certified, add_facts
from pddlstream.language.conversion import evaluation_from_fact
from pddlstream.language.function import FunctionResult
from pddlstream.language.stream import StreamResult, StreamInstance
from pddlstream.language.synthesizer import SynthStreamResult
from pddlstream.utils import elapsed_time, HeapElement, INF
from pddlstream.algorithms.downward import task_from_domain_problem, get_problem, get_action_instances, \
    get_goal_instance, plan_preimage, is_valid_plan, substitute_derived, is_applicable, apply_action
from pddlstream.algorithms.reorder import replace_derived
from pddlstream.algorithms.scheduling.recover_axioms import extract_axiom_plan

# TODO: handle this in a partially ordered way
# TODO: alternatively store just preimage and reachieve

<<<<<<< HEAD
def instantiate_plan(bindings, stream_plan):
    if not bindings:
        return stream_plan[:]
    new_stream_plan = []
    for result in stream_plan:
        input_objects = [bindings.get(i, i) for i in result.instance.input_objects]
        new_instance = result.instance.external.get_instance(input_objects)
        if isinstance(result, StreamResult):
            new_result = result.__class__(new_instance, result.output_objects, result.opt_index)
        elif isinstance(result, FunctionResult):
            new_result = result.__class__(new_instance, result.value, result.opt_index)
        else:
            raise ValueError(result)
        new_stream_plan.append(new_result)
    if new_stream_plan:
        new_stream_plan[0].disabled = True
    return new_stream_plan
=======
def is_solution(domain, evaluations, action_plan, goal_expression):
    task = task_from_domain_problem(domain, get_problem(evaluations, goal_expression, domain, unit_costs=True))
    action_instances = get_action_instances(task, action_plan) + [get_goal_instance(task.goal)]
    #original_init = task.init
    task.init = set(task.init)
    for instance in action_instances:
        axiom_plan = extract_axiom_plan(task, instance, negative_from_name={}, static_state=task.init)
        if axiom_plan is None:
            return False
        #substitute_derived(axiom_plan, instance)
        #if not is_applicable(task.init, instance):
        #    return False
        apply_action(task.init, instance)
    return True
    #replace_derived(task, set(), plan_instances)
    #preimage = plan_preimage(plan_instances, [])
    #return is_valid_plan(original_init, action_instances) #, task.goal)
>>>>>>> 49fd9344

##################################################

def process_skeleton(skeleton, queue, accelerate=1):
    # TODO: hash combinations to prevent repeats
    stream_plan, plan_attempts, bindings, plan_index, cost = skeleton
    new_values = False
    is_wild = False
    if not stream_plan:
        action_plan = [(name, tuple(bindings.get(o, o) for o in args))
                      for name, args in queue.skeleton_plans[plan_index].action_plan]
        #if is_solution(queue.domain, queue.evaluations, action_plan, queue.goal_expression):
        queue.store.add_plan(action_plan, cost)
        return new_values

    if (queue.store.best_cost < INF) and (queue.store.best_cost <= cost):
        # TODO: what should I do if the cost=inf (from incremental/exhaustive)
        #for result in stream_plan:
        #    result.instance.disabled = False
        stream_plan[0].instance.enable(queue.evaluations, queue.domain)
        # TODO: only disable if not used elsewhere
        # TODO: could just hash instances
        return new_values

    assert(len(stream_plan) == len(plan_attempts))
    results = []
    index = None
    for i, (result, attempt) in enumerate(zip(stream_plan, plan_attempts)):
        if result.instance.num_calls != attempt:
            for j in range(attempt, result.instance.num_calls):
                results.extend(result.instance.results_history[j])
            index = i
            break

    if index is None:
        index = 0
        instance = stream_plan[index].instance
        #assert(instance.opt_index == 0)
        assert (not any(evaluation_from_fact(f) not in queue.evaluations for f in instance.get_domain()))
        new_results, new_facts = instance.next_results(accelerate=accelerate, verbose=queue.store.verbose)
        instance.disable(queue.evaluations, queue.domain) # Disable only if actively sampled
        if new_results and isinstance(instance, StreamInstance):
            queue.evaluations.pop(evaluation_from_fact(instance.get_blocked_fact()), None)
        results.extend(new_results)
        new_values |= bool(results)
        is_wild |= bool(add_facts(queue.evaluations, new_facts, result=None)) # TODO: use instance
        #new_values |= is_wild

    opt_result = stream_plan[index] # TODO: could do several at once but no real point
    for result in results:
        add_certified(queue.evaluations, result)
        #if (type(result) is PredicateResult) and (opt_result.value != result.value):
        if not result.is_successful():
            continue # TODO: check if satisfies target certified
        new_bindings = bindings.copy()
        new_stream_plan =  stream_plan[:index] + stream_plan[index+1:]
        new_plan_attempts = plan_attempts[:index] + plan_attempts[index+1:]
        if isinstance(result, StreamResult):
            for opt, obj in zip(opt_result.output_objects, result.output_objects):
                assert(opt not in new_bindings) # TODO: return failure if conflicting bindings
                new_bindings[opt] = obj
        new_cost = cost
        if type(result) is FunctionResult:
            new_cost += (result.value - opt_result.value)
        queue.add_skeleton(new_stream_plan, new_plan_attempts, new_bindings, plan_index, new_cost)

    if (plan_attempts[index] == 0) and isinstance(opt_result, SynthStreamResult): # TODO: only add if failure?
        decomposition = opt_result.decompose()
        new_stream_plan = stream_plan[:index] + decomposition + stream_plan[index+1:]
        new_plan_attempts = plan_attempts[:index] + [0]*len(decomposition) + plan_attempts[index+1:]
        queue.add_skeleton(new_stream_plan, new_plan_attempts, bindings, plan_index, cost)
    if not opt_result.instance.enumerated:
        plan_attempts[index] = opt_result.instance.num_calls
        queue.add_skeleton(*skeleton)
    return new_values

##################################################

# TODO: want to minimize number of new sequences as they induce overhead
# TODO: estimate how many times a stream needs to be queried (acceleration)

def compute_effort(plan_attempts):
    attempts = sum(plan_attempts)
    return attempts, len(plan_attempts)

# def compute_sampling_cost(stream_plan, stats_fn=get_stream_stats):
#     # TODO: we are in a POMDP. If not the case, then the geometric cost policy is optimal
#     if stream_plan is None:
#         return INF
#     expected_cost = 0
#     for result in reversed(stream_plan):
#         p_success, overhead = stats_fn(result)
#         expected_cost += geometric_cost(overhead, p_success)
#     return expected_cost
#     # TODO: mix between geometric likelihood and learned distribution
#     # Sum tail distribution for number of future
#     # Distribution on the number of future attempts until successful
#     # Average the tail probability mass
#
# def compute_belief(attempts, p_obs):
#     return pow(p_obs, attempts)
#
# def compute_success_score(plan_attempts, p_obs=.9):
#     beliefs = [compute_belief(attempts, p_obs) for attempts in plan_attempts]
#     prior = 1.
#     for belief in beliefs:
#         prior *= belief
#     return -prior
#
# def compute_geometric_score(plan_attempts, overhead=1, p_obs=.9):
#     # TODO: model the decrease in belief upon each failure
#     # TODO: what if stream terminates? Assign high cost
#     expected_cost = 0
#     for attempts in plan_attempts:
#         p_success = compute_belief(attempts, p_obs)
#         expected_cost += geometric_cost(overhead, p_success)
#     return expected_cost

##################################################

SkeletonKey = namedtuple('SkeletonKey', ['attempted', 'effort'])
Skeleton = namedtuple('Skeleton', ['stream_plan', 'plan_attempts',
                                   'bindings', 'plan_index', 'cost'])

SkeletonPlan = namedtuple('SkeletonPlan', ['stream_plan', 'action_plan', 'cost'])

class SkeletonQueue(Sized):
    # TODO: hash existing plan skeletons to prevent the same
    def __init__(self, store, evaluations, goal_expression, domain):
        self.store = store
        self.evaluations = evaluations
        self.goal_expression = goal_expression
        self.domain = domain
        self.queue = []
        self.skeleton_plans = []
        # TODO: include eager streams in the queue?
        # TODO: make an "action" for returning to the search (if it is the best decision)

    def add_skeleton(self, stream_plan, plan_attempts, bindings, plan_index, cost):
        stream_plan = [result.remap_inputs(bindings) for result in stream_plan]
        attempted = sum(plan_attempts) != 0 # Bias towards unused
        effort = compute_effort(plan_attempts)
        key = SkeletonKey(attempted, effort)
        skeleton = Skeleton(stream_plan, plan_attempts, bindings, plan_index, cost)
        heappush(self.queue, HeapElement(key, skeleton))

    def new_skeleton(self, stream_plan, action_plan, cost):
        # TODO: iteratively recompute full plan skeletons
        plan_index = len(self.skeleton_plans)
        self.skeleton_plans.append(SkeletonPlan(stream_plan, action_plan, cost))
        plan_attempts = [0]*len(stream_plan)
        self.add_skeleton(stream_plan, plan_attempts, {}, plan_index, cost)
        self.greedily_process()

    ####################

    def is_active(self):
        return self.queue and (not self.store.is_terminated())

    def greedily_process(self):
        # TODO: search until new disabled or new evaluation?
        while self.is_active():
            key, _ = self.queue[0]
            if key.attempted:
                break
            _, skeleton = heappop(self.queue)
            process_skeleton(skeleton, self)

    def process_until_success(self):
        success = False
        while self.is_active() and (not success):
            _, skeleton = heappop(self.queue)
            success |= process_skeleton(skeleton, self)
            # TODO: break if successful?
            self.greedily_process()

    def timed_process(self, max_time):
        start_time = time.time()
        while self.is_active() and (elapsed_time(start_time) <= max_time):
            _, skeleton = heappop(self.queue)
            process_skeleton(skeleton, self)
            self.greedily_process()

    def __len__(self):
        return len(self.queue)

##################################################

def process_instance(evaluations, instance, verbose=True):
    success = False
    if instance.enumerated:
        return success
    new_results, new_facts = instance.next_results(verbose=verbose)
    for result in new_results:
        success |= bool(add_certified(evaluations, result))
    bool(add_facts(evaluations, new_facts, result=None))
    return success

def process_stream_plan(evaluations, domain, stream_plan, disabled, max_failures=INF, **kwargs):
    # TODO: had old implementation of these
    # TODO: could do version that allows bindings and is able to return
    # effort_weight is None # Keep in a queue
    failures = 0
    for result in stream_plan:
        if max_failures < failures:
            break
        instance = result.instance
        assert not instance.enumerated
        if all(evaluation_from_fact(f) in evaluations for f in instance.get_domain()):
            failures += not process_instance(evaluations, instance, **kwargs)
            instance.disable(evaluations, domain)
            if not instance.enumerated:
                disabled.add(instance)
    # TODO: indicate whether should resolve w/o disabled
    return not failures<|MERGE_RESOLUTION|>--- conflicted
+++ resolved
@@ -16,25 +16,6 @@
 # TODO: handle this in a partially ordered way
 # TODO: alternatively store just preimage and reachieve
 
-<<<<<<< HEAD
-def instantiate_plan(bindings, stream_plan):
-    if not bindings:
-        return stream_plan[:]
-    new_stream_plan = []
-    for result in stream_plan:
-        input_objects = [bindings.get(i, i) for i in result.instance.input_objects]
-        new_instance = result.instance.external.get_instance(input_objects)
-        if isinstance(result, StreamResult):
-            new_result = result.__class__(new_instance, result.output_objects, result.opt_index)
-        elif isinstance(result, FunctionResult):
-            new_result = result.__class__(new_instance, result.value, result.opt_index)
-        else:
-            raise ValueError(result)
-        new_stream_plan.append(new_result)
-    if new_stream_plan:
-        new_stream_plan[0].disabled = True
-    return new_stream_plan
-=======
 def is_solution(domain, evaluations, action_plan, goal_expression):
     task = task_from_domain_problem(domain, get_problem(evaluations, goal_expression, domain, unit_costs=True))
     action_instances = get_action_instances(task, action_plan) + [get_goal_instance(task.goal)]
@@ -52,7 +33,6 @@
     #replace_derived(task, set(), plan_instances)
     #preimage = plan_preimage(plan_instances, [])
     #return is_valid_plan(original_init, action_instances) #, task.goal)
->>>>>>> 49fd9344
 
 ##################################################
 
