--- conflicted
+++ resolved
@@ -39,7 +39,6 @@
 
 ## Installation
 
-<<<<<<< HEAD
 <!--$ git clone --recursive --branch downward https://github.com/caelan/pddlstream.git-->
 ```
 $ git clone --recursive --branch downward git@github.com:caelan/pddlstream.git
@@ -49,15 +48,6 @@
 ```
 <!--```
 $ git clone --recursive https://github.com/caelan/pddlstream.git
-=======
-<!--$ git clone --recursive https://github.com/caelan/pddlstream.git-->
-```
-$ git clone --recursive git@github.com:caelan/pddlstream.git
->>>>>>> 5a0298ad
-$ cd pddlstream
-pddlstream$ git submodule update --init --recursive
-pddlstream$ ./FastDownward/build.py release64
-```-->
 
 If building fails, install FastDownward's dependencies using your package manager:
 * APT (Linux): `$ sudo apt-get install cmake g++ g++-multilib make python`
